"""
Contextual Embedding Service

Handles generation of contextual embeddings for improved RAG retrieval.
Includes proper rate limiting for OpenAI API calls.
"""
import os
import time
import asyncio
from typing import List, Tuple, Optional
import openai

from ...config.logfire_config import search_logger
from ..threading_service import get_threading_service
from ..llm_provider_service import get_llm_client, get_llm_client_sync


def generate_contextual_embedding(full_document: str, chunk: str, provider: str = None) -> Tuple[str, bool]:
    """
    Generate contextual information for a chunk within a document to improve retrieval.
    
    This synchronous version is kept for ThreadPoolExecutor compatibility.
    Uses a small delay to prevent rate limiting when running in parallel.
    
    Args:
        full_document: The complete document text
        chunk: The specific chunk of text to generate context for
        provider: Optional provider override
        
    Returns:
        Tuple containing:
        - The contextual text that situates the chunk within the document
        - Boolean indicating if contextual embedding was performed
    """
    # Create LLM client using the provider service
    try:
        client = get_llm_client_sync()
    except Exception as e:
        print(f"Error: Failed to create LLM client: {e}")
        return chunk, False
    
    # Get model choice from environment (sync version)
    model_choice = _get_model_choice()
    
    try:
        # Create the prompt for generating contextual information
        # Reduced from 25000 to 5000 to avoid token rate limits
        prompt = f"""<document> 
{full_document[:5000]} 
</document>
Here is the chunk we want to situate within the whole document 
<chunk> 
{chunk}
</chunk> 
Please give a short succinct context to situate this chunk within the overall document for the purposes of improving search retrieval of the chunk. Answer only with the succinct context and nothing else."""

        # Call the OpenAI API to generate contextual information
        response = client.chat.completions.create(
            model=model_choice,
            messages=[
                {"role": "system", "content": "You are a helpful assistant that provides concise contextual information."},
                {"role": "user", "content": prompt}
            ],
            temperature=0.3,
            max_tokens=200
        )
        
        # Extract the generated context
        context = response.choices[0].message.content.strip()
        
        # Combine the context with the original chunk
        contextual_text = f"{context}\n---\n{chunk}"
        
        # No delay needed when using batch processing
        # The batch function handles rate limiting better
        
        return contextual_text, True
    
    except Exception as e:
        error_str = str(e)
        if "rate_limit_exceeded" in error_str:
            print(f"RATE LIMIT HIT in contextual embedding: {error_str[:200]}...")
        else:
            print(f"Error generating contextual embedding: {e}. Using original chunk instead.")
        return chunk, False


async def generate_contextual_embedding_async(full_document: str, chunk: str, provider: str = None) -> Tuple[str, bool]:
    """
    Generate contextual information for a chunk with proper rate limiting.
    
    This async version uses the threading service for rate limiting.
    
    Args:
        full_document: The complete document text
        chunk: The specific chunk of text to generate context for
        provider: Optional provider override
        
    Returns:
        Tuple containing:
        - The contextual text that situates the chunk within the document
        - Boolean indicating if contextual embedding was performed
    """
<<<<<<< HEAD
    # Get model choice from credential service via provider config
    # This will be passed through the LLM client which handles provider selection
    # The model choice will come from the credential service automatically
=======
    # Model choice is a RAG setting, get from credential service
    try:
        from ...services.credential_service import credential_service
        model_choice = await credential_service.get_credential("MODEL_CHOICE", "gpt-4.1-nano")
    except Exception as e:
        # Fallback to environment variable or default
        search_logger.warning(f"Failed to get MODEL_CHOICE from credential service: {e}, using fallback")
        model_choice = os.getenv("MODEL_CHOICE", "gpt-4.1-nano")
    
    search_logger.debug(f"Using MODEL_CHOICE: {model_choice}")
>>>>>>> 5c9bec5a
    
    threading_service = get_threading_service()
    
    # Estimate tokens: document preview (5000 chars ≈ 1250 tokens) + chunk + prompt
    estimated_tokens = 1250 + len(chunk.split()) + 100  # Rough estimate
    
    try:
        # Use rate limiting before making the API call
        async with threading_service.rate_limited_operation(estimated_tokens):
            async with get_llm_client(provider=provider) as client:
                prompt = f"""<document> 
{full_document[:5000]} 
</document>
Here is the chunk we want to situate within the whole document 
<chunk> 
{chunk}
</chunk> 
Please give a short succinct context to situate this chunk within the overall document for the purposes of improving search retrieval of the chunk. Answer only with the succinct context and nothing else."""

                # Get model from provider configuration
                model = await _get_model_choice_async(provider)
                
                response = await client.chat.completions.create(
                    model=model,
                    messages=[
                        {"role": "system", "content": "You are a helpful assistant that provides concise contextual information."},
                        {"role": "user", "content": prompt}
                    ],
                    temperature=0.3,
                    max_tokens=200
                )
                
                context = response.choices[0].message.content.strip()
                contextual_text = f"{context}\n---\n{chunk}"
                
                return contextual_text, True
            
    except Exception as e:
        if "rate_limit_exceeded" in str(e) or "429" in str(e):
            search_logger.warning(f"Rate limit hit in contextual embedding: {e}")
        else:
            search_logger.error(f"Error generating contextual embedding: {e}")
        return chunk, False


def process_chunk_with_context(args):
    """
    Process a single chunk with contextual embedding.
    This function is designed to be used with concurrent.futures.
    
    Args:
        args: Tuple containing (url, content, full_document)
        
    Returns:
        Tuple containing:
        - The contextual text that situates the chunk within the document
        - Boolean indicating if contextual embedding was performed
    """
    url, content, full_document = args
    return generate_contextual_embedding(full_document, content)


async def process_chunk_with_context_async(url: str, content: str, full_document: str) -> Tuple[str, bool]:
    """
    Process a single chunk with contextual embedding using async/await.
    
    Args:
        url: URL of the document
        content: The chunk content
        full_document: The complete document text
        
    Returns:
        Tuple containing:
        - The contextual text that situates the chunk within the document
        - Boolean indicating if contextual embedding was performed
    """
    return await generate_contextual_embedding_async(full_document, content)


<<<<<<< HEAD
async def _get_model_choice_async(provider: Optional[str] = None) -> str:
    """Get model choice from credential service."""
    from ..credential_service import credential_service
    
    # Get the active provider configuration
    provider_config = await credential_service.get_active_provider("llm")
    model = provider_config.get("chat_model", "gpt-4.1-nano")
    
    search_logger.debug(f"Using model from credential service: {model}")
=======
def _get_model_choice() -> str:
    """Get MODEL_CHOICE from credential service."""
    try:
        # Import here to avoid circular dependency
        from ...services.credential_service import credential_service
        # Use asyncio to run the async credential lookup
        import asyncio
        
        # Try to get the current event loop, or create one if none exists
        try:
            loop = asyncio.get_event_loop()
            if loop.is_running():
                # If we're in an async context, we can't use run_until_complete
                # Fall back to environment variable or default
                model = os.getenv("MODEL_CHOICE", "gpt-4.1-nano")
            else:
                model = loop.run_until_complete(credential_service.get_credential("MODEL_CHOICE", "gpt-4.1-nano"))
        except RuntimeError:
            # No event loop exists, create one
            model = asyncio.run(credential_service.get_credential("MODEL_CHOICE", "gpt-4.1-nano"))
            
    except Exception as e:
        # Fallback to environment variable or default if credential service fails
        search_logger.warning(f"Failed to get MODEL_CHOICE from credential service: {e}, using fallback")
        model = os.getenv("MODEL_CHOICE", "gpt-4.1-nano")
    
    search_logger.debug(f"Using MODEL_CHOICE: {model}")
>>>>>>> 5c9bec5a
    return model


def _get_model_choice() -> str:
    """Get model choice from credential service using proper methods (sync version)."""
    try:
        # Import the sync helper from llm_provider_service
        from ..llm_provider_service import _get_active_provider_sync
        
        provider_config = _get_active_provider_sync()
        model = provider_config["chat_model"]
        provider = provider_config["provider"]
        
        search_logger.debug(f"Using model from provider config: {model} with provider: {provider}")
        return model
    except Exception as e:
        search_logger.warning(f"Error getting provider config: {e}, using default")
        return "gpt-4.1-nano"


def generate_contextual_embeddings_batch(full_documents: List[str], chunks: List[str], provider: str = None) -> List[Tuple[str, bool]]:
    """
    Generate contextual information for multiple chunks in a single API call to avoid rate limiting.
    
    This processes ALL chunks passed to it in a single API call.
    The caller should batch appropriately (e.g., 10 chunks at a time).
    
    Args:
        full_documents: List of complete document texts
        chunks: List of specific chunks to generate context for
        provider: Optional provider override
        
    Returns:
        List of tuples containing:
        - The contextual text that situates the chunk within the document
        - Boolean indicating if contextual embedding was performed
    """
    # Create LLM client using the provider service
    try:
        client = get_llm_client_sync()
    except Exception as e:
        print(f"Error: Failed to create LLM client: {e}")
        return [(chunk, False) for chunk in chunks]
<<<<<<< HEAD
    # Get model choice from environment (sync version)
=======
    
    # Get model choice from credential service (RAG setting)
>>>>>>> 5c9bec5a
    model_choice = _get_model_choice()
    
    try:
        # Build batch prompt for ALL chunks at once
        batch_prompt = "Process the following chunks and provide contextual information for each:\n\n"
        
        for i, (doc, chunk) in enumerate(zip(full_documents, chunks)):
            # Use only 2000 chars of document context to save tokens
            doc_preview = doc[:2000] if len(doc) > 2000 else doc
            batch_prompt += f"CHUNK {i+1}:\n"
            batch_prompt += f"<document_preview>\n{doc_preview}\n</document_preview>\n"
            batch_prompt += f"<chunk>\n{chunk[:500]}\n</chunk>\n\n"  # Limit chunk preview
        
        batch_prompt += "For each chunk, provide a short succinct context to situate it within the overall document for improving search retrieval. Format your response as:\nCHUNK 1: [context]\nCHUNK 2: [context]\netc."
        
        # Make single API call for ALL chunks
        response = client.chat.completions.create(
            model=model_choice,
            messages=[
                {"role": "system", "content": "You are a helpful assistant that generates contextual information for document chunks."},
                {"role": "user", "content": batch_prompt}
            ],
            temperature=0,
            max_tokens=100 * len(chunks)  # Limit response size
        )
        
        # Parse response
        response_text = response.choices[0].message.content
        
        # Extract contexts from response
        lines = response_text.strip().split('\n')
        chunk_contexts = {}
        
        for line in lines:
            if line.strip().startswith("CHUNK"):
                parts = line.split(":", 1)
                if len(parts) == 2:
                    chunk_num = int(parts[0].strip().split()[1]) - 1
                    context = parts[1].strip()
                    chunk_contexts[chunk_num] = context
        
        # Build results
        results = []
        for i, chunk in enumerate(chunks):
            if i in chunk_contexts:
                # Combine context with full chunk (not truncated)
                contextual_text = chunk_contexts[i] + "\n\n" + chunk
                results.append((contextual_text, True))
            else:
                results.append((chunk, False))
                
    except openai.RateLimitError as e:
        if "insufficient_quota" in str(e):
            search_logger.warning(f"⚠️ QUOTA EXHAUSTED in contextual embeddings: {e}")
            print(f"⚠️ OpenAI quota exhausted - proceeding without contextual embeddings")
        else:
            search_logger.warning(f"Rate limit hit in contextual embeddings batch: {e}")
            print(f"Rate limit hit - proceeding without contextual embeddings for this batch")
        # Return non-contextual for all chunks
        results = [(chunk, False) for chunk in chunks]
        
    except Exception as e:
        print(f"Error in contextual embedding batch: {e}")
        # Return non-contextual for all chunks
        results = [(chunk, False) for chunk in chunks]
    
    return results<|MERGE_RESOLUTION|>--- conflicted
+++ resolved
@@ -101,11 +101,6 @@
         - The contextual text that situates the chunk within the document
         - Boolean indicating if contextual embedding was performed
     """
-<<<<<<< HEAD
-    # Get model choice from credential service via provider config
-    # This will be passed through the LLM client which handles provider selection
-    # The model choice will come from the credential service automatically
-=======
     # Model choice is a RAG setting, get from credential service
     try:
         from ...services.credential_service import credential_service
@@ -116,7 +111,6 @@
         model_choice = os.getenv("MODEL_CHOICE", "gpt-4.1-nano")
     
     search_logger.debug(f"Using MODEL_CHOICE: {model_choice}")
->>>>>>> 5c9bec5a
     
     threading_service = get_threading_service()
     
@@ -195,8 +189,6 @@
     """
     return await generate_contextual_embedding_async(full_document, content)
 
-
-<<<<<<< HEAD
 async def _get_model_choice_async(provider: Optional[str] = None) -> str:
     """Get model choice from credential service."""
     from ..credential_service import credential_service
@@ -206,7 +198,9 @@
     model = provider_config.get("chat_model", "gpt-4.1-nano")
     
     search_logger.debug(f"Using model from credential service: {model}")
-=======
+    
+    return model
+  
 def _get_model_choice() -> str:
     """Get MODEL_CHOICE from credential service."""
     try:
@@ -234,7 +228,7 @@
         model = os.getenv("MODEL_CHOICE", "gpt-4.1-nano")
     
     search_logger.debug(f"Using MODEL_CHOICE: {model}")
->>>>>>> 5c9bec5a
+
     return model
 
 
@@ -278,12 +272,8 @@
     except Exception as e:
         print(f"Error: Failed to create LLM client: {e}")
         return [(chunk, False) for chunk in chunks]
-<<<<<<< HEAD
-    # Get model choice from environment (sync version)
-=======
     
     # Get model choice from credential service (RAG setting)
->>>>>>> 5c9bec5a
     model_choice = _get_model_choice()
     
     try:
