"""
Source Management Service

Handles source metadata, summaries, and management.
Consolidates both utility functions and class-based service.
"""
import os
import json
from typing import List, Dict, Any, Tuple, Optional
from datetime import datetime
from supabase import Client

from ..config.logfire_config import search_logger, get_logger
from .client_manager import get_supabase_client
from .llm_provider_service import get_llm_client_sync
from .credential_service import credential_service

logger = get_logger(__name__)


def _get_model_choice() -> str:
<<<<<<< HEAD
    """Get MODEL_CHOICE from credential service using proper methods (sync version)."""
    try:
        # Import the sync helper from llm_provider_service
        from .llm_provider_service import _get_active_provider_sync
        
        provider_config = _get_active_provider_sync()
        model = provider_config["chat_model"]
        provider = provider_config["provider"]
        
        logger.debug(f"Using model from provider config: {model} with provider: {provider}")
        return model
    except Exception as e:
        logger.warning(f"Error getting provider config: {e}, using default")
        return "gpt-4.1-nano"
=======
    """Get MODEL_CHOICE from credential service."""
    try:
        # Import here to avoid circular dependency
        from .credential_service import credential_service
        # Use asyncio to run the async credential lookup
        import asyncio
        
        # Try to get the current event loop, or create one if none exists
        try:
            loop = asyncio.get_event_loop()
            if loop.is_running():
                # If we're in an async context, we can't use run_until_complete
                # Fall back to environment variable or default
                model = os.getenv("MODEL_CHOICE", "gpt-4.1-nano")
            else:
                model = loop.run_until_complete(credential_service.get_credential("MODEL_CHOICE", "gpt-4.1-nano"))
        except RuntimeError:
            # No event loop exists, create one
            model = asyncio.run(credential_service.get_credential("MODEL_CHOICE", "gpt-4.1-nano"))
            
    except Exception as e:
        # Fallback to environment variable or default if credential service fails
        logger.warning(f"Failed to get MODEL_CHOICE from credential service: {e}, using fallback")
        model = os.getenv("MODEL_CHOICE", "gpt-4.1-nano")
    
    logger.debug(f"Using MODEL_CHOICE: {model}")
    return model
>>>>>>> 5c9bec5a


def extract_source_summary(source_id: str, content: str, max_length: int = 500, provider: str = None) -> str:
    """
    Extract a summary for a source from its content using an LLM.
    
    This function uses the configured provider to generate a concise summary of the source content.
    
    Args:
        source_id: The source ID (domain)
        content: The content to extract a summary from
        max_length: Maximum length of the summary
        provider: Optional provider override
        
    Returns:
        A summary string
    """
    # Default summary if we can't extract anything meaningful
    default_summary = f"Content from {source_id}"
    
    if not content or len(content.strip()) == 0:
        return default_summary
    
    # Get the model choice from credential service (RAG setting)
    model_choice = _get_model_choice()
    search_logger.info(f"Generating summary for {source_id} using model: {model_choice}")
    
    # Limit content length to avoid token limits
    truncated_content = content[:25000] if len(content) > 25000 else content
    
    # Create the prompt for generating the summary
    prompt = f"""<source_content>
{truncated_content}
</source_content>

The above content is from the documentation for '{source_id}'. Please provide a concise summary (3-5 sentences) that describes what this library/tool/framework is about. The summary should help understand what the library/tool/framework accomplishes and the purpose.
"""
    
    try:
        # Get LLM client using the provider service
        try:
            client = get_llm_client_sync()
            search_logger.info(f"Successfully created LLM client for summary generation")
        except Exception as e:
            search_logger.error(f"Failed to create LLM client: {e}")
            return default_summary
        
        # Call the OpenAI API to generate the summary
        response = client.chat.completions.create(
            model=model_choice,
            messages=[
                {"role": "system", "content": "You are a helpful assistant that provides concise library/tool/framework summaries."},
                {"role": "user", "content": prompt}
            ]
        )
        
        # Extract the generated summary with proper error handling
        if not response or not response.choices or len(response.choices) == 0:
            search_logger.error(f"Empty or invalid response from LLM for {source_id}")
            return default_summary
            
        message_content = response.choices[0].message.content
        if message_content is None:
            search_logger.error(f"LLM returned None content for {source_id}")
            return default_summary
            
        summary = message_content.strip()
        
        # Ensure the summary is not too long
        if len(summary) > max_length:
            summary = summary[:max_length] + "..."
            
        return summary
    
    except Exception as e:
        search_logger.error(f"Error generating summary with LLM for {source_id}: {e}. Using default summary.")
        return default_summary


def generate_source_title_and_metadata(
    source_id: str, 
    content: str, 
    knowledge_type: str = "technical", 
    tags: Optional[List[str]] = None,
    provider: str = None
) -> Tuple[str, Dict[str, Any]]:
    """
    Generate a user-friendly title and metadata for a source based on its content.
    
    Args:
        source_id: The source ID (domain)
        content: Sample content from the source
        knowledge_type: Type of knowledge (default: "technical")
        tags: Optional list of tags
        
    Returns:
        Tuple of (title, metadata)
    """
    # Default title is the source ID
    title = source_id
    
    # Try to generate a better title from content
    if content and len(content.strip()) > 100:
        try:
            # Get LLM client using the provider service
            # Note: Sync version has limited provider support
            try:
                client = get_llm_client_sync()
            except Exception as e:
                search_logger.error(f"Failed to create LLM client for title generation: {e}")
                # Don't proceed if client creation fails
                raise
                
            model_choice = _get_model_choice()
            
            # Limit content for prompt
            sample_content = content[:3000] if len(content) > 3000 else content
            
            prompt = f"""Based on this content from {source_id}, generate a concise, descriptive title (3-6 words) that captures what this source is about:

{sample_content}

Provide only the title, nothing else."""
            
            response = client.chat.completions.create(
                model=model_choice,
                messages=[
                    {"role": "system", "content": "You are a helpful assistant that generates concise titles."},
                    {"role": "user", "content": prompt}
                ]
            )
            
            generated_title = response.choices[0].message.content.strip()
            # Clean up the title
            generated_title = generated_title.strip('"\'')
            if len(generated_title) < 50:  # Sanity check
                title = generated_title
                    
        except Exception as e:
            search_logger.error(f"Error generating title for {source_id}: {e}")
    
    # Build metadata
    metadata = {
        "knowledge_type": knowledge_type,
        "tags": tags or [],
        "auto_generated": True
    }
    
    return title, metadata


def update_source_info(
    client: Client, 
    source_id: str, 
    summary: str, 
    word_count: int, 
    content: str = "", 
    knowledge_type: str = "technical", 
    tags: Optional[List[str]] = None, 
    update_frequency: int = 7
):
    """
    Update or insert source information in the sources table.
    
    Args:
        client: Supabase client
        source_id: The source ID (domain)
        summary: Summary of the source
        word_count: Total word count for the source
        content: Sample content for title generation
        knowledge_type: Type of knowledge
        tags: List of tags
        update_frequency: Update frequency in days
    """
    try:
        # First, check if source already exists to preserve title
        existing_source = client.table('sources').select('title').eq('source_id', source_id).execute()
        
        if existing_source.data:
            # Source exists - preserve the existing title
            existing_title = existing_source.data[0]['title']
            search_logger.info(f"Preserving existing title for {source_id}: {existing_title}")
            
            # Update metadata while preserving title
            metadata = {
                "knowledge_type": knowledge_type,
                "tags": tags or [],
                "auto_generated": False,  # Mark as not auto-generated since we're preserving
                "update_frequency": update_frequency
            }
            
            # Update existing source (preserving title)
            result = client.table('sources').update({
                'summary': summary,
                'total_word_count': word_count,
                'metadata': metadata,
                'updated_at': 'now()'
            }).eq('source_id', source_id).execute()
            
            search_logger.info(f"Updated source {source_id} while preserving title: {existing_title}")
        else:
            # New source - generate title and metadata
            title, metadata = generate_source_title_and_metadata(
                source_id, content, knowledge_type, tags
            )
            
            # Add update_frequency to metadata
            metadata["update_frequency"] = update_frequency
            
            # Insert new source
            client.table('sources').insert({
                'source_id': source_id,
                'title': title,
                'summary': summary,
                'total_word_count': word_count,
                'metadata': metadata
            }).execute()
            search_logger.info(f"Created new source {source_id} with title: {title}")
            
    except Exception as e:
        search_logger.error(f"Error updating source {source_id}: {e}")
        raise  # Re-raise the exception so the caller knows it failed


class SourceManagementService:
    """Service class for source management operations"""
    
    def __init__(self, supabase_client=None):
        """Initialize with optional supabase client"""
        self.supabase_client = supabase_client or get_supabase_client()

    def get_available_sources(self) -> Tuple[bool, Dict[str, Any]]:
        """
        Get all available sources from the sources table.
        
        Returns a list of all unique sources that have been crawled and stored.
        
        Returns:
            Tuple of (success, result_dict)
        """
        try:
            response = self.supabase_client.table("sources").select("*").execute()
            
            sources = []
            for row in response.data:
                sources.append({
                    "source_id": row["source_id"],
                    "title": row.get("title", ""),
                    "summary": row.get("summary", ""),
                    "created_at": row.get("created_at", ""),
                    "updated_at": row.get("updated_at", "")
                })
            
            return True, {
                "sources": sources,
                "total_count": len(sources)
            }
            
        except Exception as e:
            logger.error(f"Error retrieving sources: {e}")
            return False, {"error": f"Error retrieving sources: {str(e)}"}

    def delete_source(self, source_id: str) -> Tuple[bool, Dict[str, Any]]:
        """
        Delete a source and all associated crawled pages and code examples from the database.
        
        Args:
            source_id: The source ID to delete
        
        Returns:
            Tuple of (success, result_dict)
        """
        try:
            logger.info(f"Starting delete_source for source_id: {source_id}")
            
            # Delete from crawled_pages table
            try:
                logger.info(f"Deleting from crawled_pages table for source_id: {source_id}")
                pages_response = self.supabase_client.table("crawled_pages").delete().eq("source_id", source_id).execute()
                pages_deleted = len(pages_response.data) if pages_response.data else 0
                logger.info(f"Deleted {pages_deleted} pages from crawled_pages")
            except Exception as pages_error:
                logger.error(f"Failed to delete from crawled_pages: {pages_error}")
                return False, {"error": f"Failed to delete crawled pages: {str(pages_error)}"}
            
            # Delete from code_examples table
            try:
                logger.info(f"Deleting from code_examples table for source_id: {source_id}")
                code_response = self.supabase_client.table("code_examples").delete().eq("source_id", source_id).execute()
                code_deleted = len(code_response.data) if code_response.data else 0
                logger.info(f"Deleted {code_deleted} code examples")
            except Exception as code_error:
                logger.error(f"Failed to delete from code_examples: {code_error}")
                return False, {"error": f"Failed to delete code examples: {str(code_error)}"}
            
            # Delete from sources table
            try:
                logger.info(f"Deleting from sources table for source_id: {source_id}")
                source_response = self.supabase_client.table("sources").delete().eq("source_id", source_id).execute()
                source_deleted = len(source_response.data) if source_response.data else 0
                logger.info(f"Deleted {source_deleted} source records")
            except Exception as source_error:
                logger.error(f"Failed to delete from sources: {source_error}")
                return False, {"error": f"Failed to delete source: {str(source_error)}"}
            
            logger.info(f"Delete operation completed successfully")
            return True, {
                "source_id": source_id,
                "pages_deleted": pages_deleted,
                "code_examples_deleted": code_deleted,
                "source_records_deleted": source_deleted
            }
            
        except Exception as e:
            logger.error(f"Unexpected error in delete_source: {e}")
            return False, {"error": f"Error deleting source: {str(e)}"}

    def update_source_metadata(self, source_id: str, title: str = None, summary: str = None, 
                             word_count: int = None, knowledge_type: str = None, 
                             tags: List[str] = None) -> Tuple[bool, Dict[str, Any]]:
        """
        Update source metadata.
        
        Args:
            source_id: The source ID to update
            title: Optional new title
            summary: Optional new summary
            word_count: Optional new word count
            knowledge_type: Optional new knowledge type
            tags: Optional new tags list
            
        Returns:
            Tuple of (success, result_dict)
        """
        try:
            # Build update data
            update_data = {}
            if title is not None:
                update_data["title"] = title
            if summary is not None:
                update_data["summary"] = summary
            if word_count is not None:
                update_data["total_word_count"] = word_count
            
            # Handle metadata fields
            if knowledge_type is not None or tags is not None:
                # Get existing metadata
                existing = self.supabase_client.table("sources").select("metadata").eq("source_id", source_id).execute()
                metadata = existing.data[0].get("metadata", {}) if existing.data else {}
                
                if knowledge_type is not None:
                    metadata["knowledge_type"] = knowledge_type
                if tags is not None:
                    metadata["tags"] = tags
                    
                update_data["metadata"] = metadata
            
            if not update_data:
                return False, {"error": "No update data provided"}
            
            # Update the source
            response = self.supabase_client.table("sources").update(update_data).eq("source_id", source_id).execute()
            
            if response.data:
                return True, {"source_id": source_id, "updated_fields": list(update_data.keys())}
            else:
                return False, {"error": f"Source with ID {source_id} not found"}
                
        except Exception as e:
            logger.error(f"Error updating source metadata: {e}")
            return False, {"error": f"Error updating source metadata: {str(e)}"}

    def create_source_info(self, source_id: str, content_sample: str, word_count: int = 0, 
                          knowledge_type: str = "technical", tags: List[str] = None, 
                          update_frequency: int = 7) -> Tuple[bool, Dict[str, Any]]:
        """
        Create source information entry.
        
        Args:
            source_id: The source ID
            content_sample: Sample content for generating summary
            word_count: Total word count for the source
            knowledge_type: Type of knowledge (default: "technical")
            tags: List of tags
            update_frequency: Update frequency in days
            
        Returns:
            Tuple of (success, result_dict)
        """
        try:
            if tags is None:
                tags = []
                
            # Generate source summary using the utility function
            source_summary = extract_source_summary(source_id, content_sample)
            
            # Create the source info using the utility function
            update_source_info(
                self.supabase_client, 
                source_id, 
                source_summary, 
                word_count, 
                content_sample[:5000], 
                knowledge_type,
                tags,
                update_frequency
            )
            
            return True, {
                "source_id": source_id,
                "summary": source_summary,
                "word_count": word_count,
                "knowledge_type": knowledge_type,
                "tags": tags
            }
            
        except Exception as e:
            logger.error(f"Error creating source info: {e}")
            return False, {"error": f"Error creating source info: {str(e)}"}

    def get_source_details(self, source_id: str) -> Tuple[bool, Dict[str, Any]]:
        """
        Get detailed information about a specific source.
        
        Args:
            source_id: The source ID to look up
            
        Returns:
            Tuple of (success, result_dict)
        """
        try:
            # Get source metadata
            source_response = self.supabase_client.table("sources").select("*").eq("source_id", source_id).execute()
            
            if not source_response.data:
                return False, {"error": f"Source with ID {source_id} not found"}
            
            source_data = source_response.data[0]
            
            # Get page count
            pages_response = self.supabase_client.table("crawled_pages").select("id").eq("source_id", source_id).execute()
            page_count = len(pages_response.data) if pages_response.data else 0
            
            # Get code example count
            code_response = self.supabase_client.table("code_examples").select("id").eq("source_id", source_id).execute()
            code_count = len(code_response.data) if code_response.data else 0
            
            return True, {
                "source": source_data,
                "page_count": page_count,
                "code_example_count": code_count
            }
            
        except Exception as e:
            logger.error(f"Error getting source details: {e}")
            return False, {"error": f"Error getting source details: {str(e)}"}

    def list_sources_by_type(self, knowledge_type: str = None) -> Tuple[bool, Dict[str, Any]]:
        """
        List sources filtered by knowledge type.
        
        Args:
            knowledge_type: Optional knowledge type filter
            
        Returns:
            Tuple of (success, result_dict)
        """
        try:
            query = self.supabase_client.table("sources").select("*")
            
            if knowledge_type:
                # Filter by metadata->knowledge_type
                query = query.filter("metadata->>knowledge_type", "eq", knowledge_type)
            
            response = query.execute()
            
            sources = []
            for row in response.data:
                metadata = row.get("metadata", {})
                sources.append({
                    "source_id": row["source_id"],
                    "title": row.get("title", ""),
                    "summary": row.get("summary", ""),
                    "knowledge_type": metadata.get("knowledge_type", ""),
                    "tags": metadata.get("tags", []),
                    "total_word_count": row.get("total_word_count", 0),
                    "created_at": row.get("created_at", ""),
                    "updated_at": row.get("updated_at", "")
                })
            
            return True, {
                "sources": sources,
                "total_count": len(sources),
                "knowledge_type_filter": knowledge_type
            }
            
        except Exception as e:
            logger.error(f"Error listing sources by type: {e}")
            return False, {"error": f"Error listing sources by type: {str(e)}"}<|MERGE_RESOLUTION|>--- conflicted
+++ resolved
@@ -19,7 +19,6 @@
 
 
 def _get_model_choice() -> str:
-<<<<<<< HEAD
     """Get MODEL_CHOICE from credential service using proper methods (sync version)."""
     try:
         # Import the sync helper from llm_provider_service
@@ -34,36 +33,6 @@
     except Exception as e:
         logger.warning(f"Error getting provider config: {e}, using default")
         return "gpt-4.1-nano"
-=======
-    """Get MODEL_CHOICE from credential service."""
-    try:
-        # Import here to avoid circular dependency
-        from .credential_service import credential_service
-        # Use asyncio to run the async credential lookup
-        import asyncio
-        
-        # Try to get the current event loop, or create one if none exists
-        try:
-            loop = asyncio.get_event_loop()
-            if loop.is_running():
-                # If we're in an async context, we can't use run_until_complete
-                # Fall back to environment variable or default
-                model = os.getenv("MODEL_CHOICE", "gpt-4.1-nano")
-            else:
-                model = loop.run_until_complete(credential_service.get_credential("MODEL_CHOICE", "gpt-4.1-nano"))
-        except RuntimeError:
-            # No event loop exists, create one
-            model = asyncio.run(credential_service.get_credential("MODEL_CHOICE", "gpt-4.1-nano"))
-            
-    except Exception as e:
-        # Fallback to environment variable or default if credential service fails
-        logger.warning(f"Failed to get MODEL_CHOICE from credential service: {e}, using fallback")
-        model = os.getenv("MODEL_CHOICE", "gpt-4.1-nano")
-    
-    logger.debug(f"Using MODEL_CHOICE: {model}")
-    return model
->>>>>>> 5c9bec5a
-
 
 def extract_source_summary(source_id: str, content: str, max_length: int = 500, provider: str = None) -> str:
     """
